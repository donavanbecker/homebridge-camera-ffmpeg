--- conflicted
+++ resolved
@@ -2,9 +2,6 @@
 
 All notable changes to this project will be documented in this file. This project uses [Semantic Versioning](https://semver.org/).
 
-<<<<<<< HEAD
-## v2.0.0 (2020-XX-XX)
-=======
 ## v2.X.X (2020-XX-XX)
 
 ### Changes
@@ -12,7 +9,6 @@
 * Add MQTT support for Motion Detect, thanks to [fennec622](https://github.com/fennec622).
 
 ## v2.0.0 (2020-06-19)
->>>>>>> c03bdafc
 
 ### Breaking Changes
 
@@ -29,8 +25,6 @@
 
 * Google Drive Upload has been removed in this update. PRs are welcome for other Video Cloud Options.
 
-<<<<<<< HEAD
-=======
 ## v1.3.0 (2020-06-18)
 
 ### Changes
@@ -51,7 +45,6 @@
 ### Changes
 * Update ffmpeg-for-homebridge to 0.0.5.
 
->>>>>>> c03bdafc
 ## v1.1.1 (2020-05-14)
 
 ### Changes
