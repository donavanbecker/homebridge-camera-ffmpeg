{
  "displayName": "Homebridge Camera FFmpeg",
  "name": "homebridge-camera-ffmpeg",
  "version": "2.0.0",
  "description": "ffmpeg plugin for homebridge: https://github.com/homebridge/homebridge",
  "main": "dist/index.js",
  "license": "ISC",
  "scripts": {
    "clean": "rimraf ./dist ./coverage",
    "build": "rimraf ./dist ./coverage && tsc",
    "format": "prettier --write \"src/**/*.ts\" \"src/**/*.js\"",
    "test": "jest --coverage",
    "watch:tests": "jest --watch",
    "lint": "eslint **/*.ts --fix",
    "prepare": "npm run build",
    "prepublishOnly": "npm run lint",
    "postpublish": "npm run clean"
  },
  "keywords": [
    "homebridge-plugin",
<<<<<<< HEAD
    "meross",
=======
    "camera",
    "ffmpeg",
>>>>>>> c03bdafc
    "homebridge"
  ],
  "repository": {
    "type": "git",
    "url": "git://github.com/homebridge-plugins/homebridge-camera-ffmpeg.git"
  },
  "bugs": {
    "url": "http://github.com/homebridge-plugins/homebridge-camera-ffmpeg/issues"
  },
  "engines": {
    "node": ">=10",
    "homebridge": ">=1.0.0"
  },
  "files": [
<<<<<<< HEAD
    "LICENSE",
    "dist/**/*",
=======
    "CHANGELOG.md",
    "README.md",
    "LICENSE",
    "jest.config.js",
    "package-lock.json",
    "package.json",
    "tsconfig.json",
    ".prettierrc",
    ".eslintrc.js",
    "dist/**/*",
    "src/**/*",
>>>>>>> c03bdafc
    "config.schema.json"
  ],
  "devDependencies": {
    "nodemon": ">=2.0.2",
    "@types/ip": "^1.1.0",
    "@types/jest": "^25.2.1",
    "@types/node": "14.0.1",
    "@typescript-eslint/eslint-plugin": "^2.31.0",
    "@typescript-eslint/parser": "^2.31.0",
    "eslint": "^6.8.0",
    "eslint-config-prettier": "^6.11.0",
    "eslint-plugin-jest": "^23.8.2",
    "eslint-plugin-prettier": "^3.1.3",
    "homebridge": "^1.0.4",
    "jest": "^26.0.1",
    "ts-jest": "^25.5.1",
    "prettier": "^2.0.5",
    "rimraf": "^3.0.2",
    "typescript": "^3.8.3"
  },
  "dependencies": {
    "ffmpeg-for-homebridge": "0.0.6",
    "ip": "^1.1.5",
    "debug": "^4.1.1"
  }
}<|MERGE_RESOLUTION|>--- conflicted
+++ resolved
@@ -18,12 +18,8 @@
   },
   "keywords": [
     "homebridge-plugin",
-<<<<<<< HEAD
-    "meross",
-=======
     "camera",
     "ffmpeg",
->>>>>>> c03bdafc
     "homebridge"
   ],
   "repository": {
@@ -38,10 +34,6 @@
     "homebridge": ">=1.0.0"
   },
   "files": [
-<<<<<<< HEAD
-    "LICENSE",
-    "dist/**/*",
-=======
     "CHANGELOG.md",
     "README.md",
     "LICENSE",
@@ -53,7 +45,6 @@
     ".eslintrc.js",
     "dist/**/*",
     "src/**/*",
->>>>>>> c03bdafc
     "config.schema.json"
   ],
   "devDependencies": {
