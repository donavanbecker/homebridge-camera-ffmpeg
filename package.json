{
  "displayName": "Homebridge Camera FFmpeg",
  "name": "homebridge-camera-ffmpeg",
<<<<<<< HEAD
  "version": "1.1.1",
  "description": "ffmpeg plugin for homebridge: https://github.com/homebridge/homebridge",
  "license": "ISC",
=======
  "version": "1.1.0",
  "author": "homebridge-plugins",
  "description": "ffmpeg plugin for homebridge: https://github.com/homebridge/homebridge",
  "license": "MIT",
>>>>>>> 64aca825
  "keywords": [
    "homebridge-plugin",
    "meross",
    "homebridge"
  ],
  "repository": {
    "type": "git",
    "url": "git://github.com/homebridge-plugins/homebridge-camera-ffmpeg.git"
  },
  "bugs": {
    "url": "http://github.com/homebridge-plugins/homebridge-camera-ffmpeg/issues"
  },
  "engines": {
    "node": ">=5.0.0",
    "homebridge": ">=0.4.5"
  },
  "devDependencies": {
    "nodemon": ">=2.0.2"
  },
  "dependencies": {
    "googleapis": ">=50.0.0",
    "ffmpeg-for-homebridge": "0.0.4",
    "ip": "^1.1.5",
    "debug": "^4.1.1"
  }
}<|MERGE_RESOLUTION|>--- conflicted
+++ resolved
@@ -1,16 +1,9 @@
 {
   "displayName": "Homebridge Camera FFmpeg",
   "name": "homebridge-camera-ffmpeg",
-<<<<<<< HEAD
   "version": "1.1.1",
   "description": "ffmpeg plugin for homebridge: https://github.com/homebridge/homebridge",
   "license": "ISC",
-=======
-  "version": "1.1.0",
-  "author": "homebridge-plugins",
-  "description": "ffmpeg plugin for homebridge: https://github.com/homebridge/homebridge",
-  "license": "MIT",
->>>>>>> 64aca825
   "keywords": [
     "homebridge-plugin",
     "meross",
