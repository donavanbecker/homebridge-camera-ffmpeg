--- conflicted
+++ resolved
@@ -13,11 +13,7 @@
     env:
       ACTIONS_STEP_DEBUG: true
     steps:
-<<<<<<< HEAD
-    - uses: actions/stale@v3.0.5
-=======
     - uses: actions/stale@v3.0.6
->>>>>>> c03bdafc
       with:
         repo-token: ${{ secrets.GITHUB_TOKEN }}
         stale-issue-message: 'This issue has been automatically marked as stale because it has not had recent activity. It will be closed if no further activity occurs. Thank you for your contributions.'
