'use strict';
var uuid, Service, Characteristic, StreamController;

var crypto = require('crypto');
var fs = require('fs');
var ip = require('ip');
var spawn = require('child_process').spawn;
var drive = require('./drive').drive;
var pathToFfmpeg = require('ffmpeg-for-homebridge');

module.exports = {
  FFMPEG: FFMPEG
};

function FFMPEG(hap, cameraConfig, log, videoProcessor, interfaceName) {
  uuid = hap.uuid;
  Service = hap.Service;
  Characteristic = hap.Characteristic;
  StreamController = hap.StreamController;
  this.log = log;

  var ffmpegOpt = cameraConfig.videoConfig;
  this.name = cameraConfig.name;
  this.vcodec = ffmpegOpt.vcodec;
  this.videoProcessor = videoProcessor || pathToFfmpeg || 'ffmpeg';
  this.audio = ffmpegOpt.audio;
  this.acodec = ffmpegOpt.acodec;
  this.packetsize = ffmpegOpt.packetSize
  this.fps = ffmpegOpt.maxFPS || 10;
  this.maxBitrate = ffmpegOpt.maxBitrate || 300;
  this.minBitrate = ffmpegOpt.minBitrate || 0;
  if (this.minBitrate > this.maxBitrate) {
    this.minBitrate = this.maxBitrate;
  }
  this.debug = ffmpegOpt.debug;
  this.additionalCommandline = ffmpegOpt.additionalCommandline || '-tune zerolatency';
  this.vflip = ffmpegOpt.vflip || false;
  this.hflip = ffmpegOpt.hflip || false;
  this.mapvideo = ffmpegOpt.mapvideo || "0:0";
  this.mapaudio = ffmpegOpt.mapaudio || "0:1";
  this.videoFilter = ffmpegOpt.videoFilter || null; // null is a valid discrete value
  this.interfaceName = interfaceName;

  if (!ffmpegOpt.source) {
    throw new Error("Missing source for camera.");
  }

  this.ffmpegSource = ffmpegOpt.source;
  this.ffmpegImageSource = ffmpegOpt.stillImageSource;

  this.services = [];
  this.streamControllers = [];

  this.pendingSessions = {};
  this.ongoingSessions = {};

  this.uploader = cameraConfig.uploader || false;
  if ( this.uploader )
    { this.drive = new drive(); }

  var numberOfStreams = ffmpegOpt.maxStreams || 2;
  var videoResolutions = [];

  this.maxWidth = ffmpegOpt.maxWidth || 1280;
  this.maxHeight = ffmpegOpt.maxHeight || 720;
  this.preserveRatio = ffmpegOpt.preserveRatio || "";
  var maxFPS = (this.fps > 30) ? 30 : this.fps;

  if (this.maxWidth >= 320) {
    if (this.maxHeight >= 240) {
      videoResolutions.push([320, 240, maxFPS]);
      if (maxFPS > 15) {
        videoResolutions.push([320, 240, 15]);
      }
    }

    if (this.maxHeight >= 180) {
      videoResolutions.push([320, 180, maxFPS]);
      if (maxFPS > 15) {
        videoResolutions.push([320, 180, 15]);
      }
    }
  }

  if (this.maxWidth >= 480) {
    if (this.maxHeight >= 360) {
      videoResolutions.push([480, 360, maxFPS]);
    }

    if (this.maxHeight >= 270) {
      videoResolutions.push([480, 270, maxFPS]);
    }
  }

  if (this.maxWidth >= 640) {
    if (this.maxHeight >= 480) {
      videoResolutions.push([640, 480, maxFPS]);
    }

    if (this.maxHeight >= 360) {
      videoResolutions.push([640, 360, maxFPS]);
    }
  }

  if (this.maxWidth >= 1280) {
    if (this.maxHeight >= 960) {
      videoResolutions.push([1280, 960, maxFPS]);
    }

    if (this.maxHeight >= 720) {
      videoResolutions.push([1280, 720, maxFPS]);
    }
  }

  if (this.maxWidth >= 1920) {
    if (this.maxHeight >= 1080) {
      videoResolutions.push([1920, 1080, maxFPS]);
    }
  }

  let options = {
    proxy: false, // Requires RTP/RTCP MUX Proxy
    srtp: true, // Supports SRTP AES_CM_128_HMAC_SHA1_80 encryption
    video: {
      resolutions: videoResolutions,
      codec: {
        profiles: [0, 1, 2], // Enum, please refer StreamController.VideoCodecParamProfileIDTypes
        levels: [0, 1, 2] // Enum, please refer StreamController.VideoCodecParamLevelTypes
      }
    },
    audio: {
      codecs: [
        {
          type: "OPUS", // Audio Codec
          samplerate: 24 // 8, 16, 24 KHz
        },
        {
          type: "AAC-eld",
          samplerate: 16
        }
      ]
    }
  }

  this.createCameraControlService();
  this._createStreamControllers(numberOfStreams, options);
}

FFMPEG.prototype.handleCloseConnection = function(connectionID) {
  this.streamControllers.forEach(function(controller) {
    controller.handleCloseConnection(connectionID);
  });
}

FFMPEG.prototype.handleSnapshotRequest = function(request, callback) {
  var width = request.width;
  var height = request.height;
  if (width > this.maxWidth) {
    width = this.maxWidth;
  }
  if (height > this.maxHeight) {
    height = this.maxHeight;
  }
  switch (this.preserveRatio) {
    case "W":
      var resolution = width + ':-1';
      break;
    case "H":
      var resolution = '-1:' + height;
      break;
    default:
      var resolution = width + ':' + height;
      break;
  }
  var imageSource = this.ffmpegImageSource !== undefined ? this.ffmpegImageSource : this.ffmpegSource;
<<<<<<< HEAD
  let ffmpeg = spawn(this.videoProcessor, (imageSource + ' -t 1 -vf scale=' + resolution + ' -f image2 -').split(' '), {env: process.env});
  var imageBuffer = Buffer(0);
=======
  let ffmpeg = spawn(this.videoProcessor, (imageSource + ' -t 1 -s '+ resolution + ' -f image2 -').split(' '), {env: process.env});
  var imageBuffer = Buffer.alloc(0);
>>>>>>> 2bbcaf5c
  this.log("Snapshot from " + this.name + " at " + resolution);
  if(this.debug) console.log('ffmpeg '+imageSource + ' -t 1 -vf scale='+ resolution + ' -f image2 -');
  ffmpeg.stdout.on('data', function(data) {
    imageBuffer = Buffer.concat([imageBuffer, data]);
  });
  let self = this;
  ffmpeg.on('error', function(error){
    self.log("An error occurs while making snapshot request");
    self.debug ? self.log(error) : null;
  });
  ffmpeg.on('close', function(code) {
    if ( this.uploader )
      { this.drive.storePicture(this.name,imageBuffer); }
    callback(undefined, imageBuffer);
  }.bind(this));
}

FFMPEG.prototype.prepareStream = function(request, callback) {
  var sessionInfo = {};

  let sessionID = request["sessionID"];
  let targetAddress = request["targetAddress"];

  sessionInfo["address"] = targetAddress;

  var response = {};

  let videoInfo = request["video"];
  if (videoInfo) {
    let targetPort = videoInfo["port"];
    let srtp_key = videoInfo["srtp_key"];
    let srtp_salt = videoInfo["srtp_salt"];

    // SSRC is a 32 bit integer that is unique per stream
    let ssrcSource = crypto.randomBytes(4);
    ssrcSource[0] = 0;
    let ssrc = ssrcSource.readInt32BE(0, true);

    let videoResp = {
      port: targetPort,
      ssrc: ssrc,
      srtp_key: srtp_key,
      srtp_salt: srtp_salt
    };

    response["video"] = videoResp;

    sessionInfo["video_port"] = targetPort;
    sessionInfo["video_srtp"] = Buffer.concat([srtp_key, srtp_salt]);
    sessionInfo["video_ssrc"] = ssrc;
  }

  let audioInfo = request["audio"];
  if (audioInfo) {
    let targetPort = audioInfo["port"];
    let srtp_key = audioInfo["srtp_key"];
    let srtp_salt = audioInfo["srtp_salt"];

    // SSRC is a 32 bit integer that is unique per stream
    let ssrcSource = crypto.randomBytes(4);
    ssrcSource[0] = 0;
    let ssrc = ssrcSource.readInt32BE(0, true);

    let audioResp = {
      port: targetPort,
      ssrc: ssrc,
      srtp_key: srtp_key,
      srtp_salt: srtp_salt
    };

    response["audio"] = audioResp;

    sessionInfo["audio_port"] = targetPort;
    sessionInfo["audio_srtp"] = Buffer.concat([srtp_key, srtp_salt]);
    sessionInfo["audio_ssrc"] = ssrc;
  }

  let currentAddress = ip.address(this.interfaceName);
  var addressResp = {
    address: currentAddress
  };

  if (ip.isV4Format(currentAddress)) {
    addressResp["type"] = "v4";
  } else {
    addressResp["type"] = "v6";
  }

  response["address"] = addressResp;
  this.pendingSessions[uuid.unparse(sessionID)] = sessionInfo;

  callback(response);
}

FFMPEG.prototype.handleStreamRequest = function(request) {
  var sessionID = request["sessionID"];
  var requestType = request["type"];
  if (sessionID) {
    let sessionIdentifier = uuid.unparse(sessionID);

    if (requestType == "start") {
      var sessionInfo = this.pendingSessions[sessionIdentifier];
      if (sessionInfo) {
        var width = 1280;
        var height = 720;
        var fps = this.fps || 30;
        var vbitrate = this.maxBitrate;
        var abitrate = 32;
        var asamplerate = 16;
        var vcodec = this.vcodec || 'libx264';
        var acodec = this.acodec || 'libfdk_aac';
        var packetsize = this.packetsize || 1316; // 188 376
        var additionalCommandline = this.additionalCommandline;
        var mapvideo = this.mapvideo;
        var mapaudio = this.mapaudio;

        let videoInfo = request["video"];
        if (videoInfo) {
          width = videoInfo["width"];
          height = videoInfo["height"];

          let expectedFPS = videoInfo["fps"];
          if (expectedFPS < fps) {
            fps = expectedFPS;
          }
          if(videoInfo["max_bit_rate"] < vbitrate) {
            vbitrate = videoInfo["max_bit_rate"];
          }
        }

        if (width > this.maxWidth) {
          width = this.maxWidth;
        }
        if (height > this.maxHeight) {
          height = this.maxHeight;
        }

        switch (this.preserveRatio) {
          case "W":
            var resolution = width + ':-1';
            break;
          case "H":
            var resolution = '-1:' + height;
            break;
          default:
            var resolution = width + ':' + height;
            break;
        }

        if (vbitrate < this.minBitrate) {
          vbitrate = this.minBitrate;
        }

        let audioInfo = request["audio"];
        if (audioInfo) {
          abitrate = audioInfo["max_bit_rate"];
          asamplerate = audioInfo["sample_rate"];
        }

        let targetAddress = sessionInfo["address"];
        let targetVideoPort = sessionInfo["video_port"];
        let videoKey = sessionInfo["video_srtp"];
        let videoSsrc = sessionInfo["video_ssrc"];
        let targetAudioPort = sessionInfo["audio_port"];
        let audioKey = sessionInfo["audio_srtp"];
        let audioSsrc = sessionInfo["audio_ssrc"];
        let vf = [];

        let videoFilter = ((this.videoFilter === '') ? ('scale=' + width + ':' + height + '') : (this.videoFilter)); // empty string indicates default
        // In the case of null, skip entirely
        if (videoFilter !== null && videoFilter !== 'none') {
          vf.push(videoFilter)

          if(this.hflip)
            vf.push('hflip');

          if(this.vflip)
            vf.push('vflip');
        }

        let fcmd = this.ffmpegSource;

        let ffmpegVideoArgs = ' -map ' + mapvideo +
          ' -vcodec ' + vcodec +
          ' -pix_fmt yuv420p' +
          ' -r ' + fps +
          ' -f rawvideo' +
          ' ' + additionalCommandline +
<<<<<<< HEAD
          ' -vf scale=' + resolution +
=======
          ((vf.length > 0) ? (' -vf ' + vf.join(',')) : ('')) +
>>>>>>> 2bbcaf5c
          ' -b:v ' + vbitrate + 'k' +
          ' -bufsize ' + vbitrate+ 'k' +
          ' -maxrate '+ vbitrate + 'k' +
          ' -payload_type 99';

        let ffmpegVideoStream = ' -ssrc ' + videoSsrc +
          ' -f rtp' +
          ' -srtp_out_suite AES_CM_128_HMAC_SHA1_80' +
          ' -srtp_out_params ' + videoKey.toString('base64') +
          ' srtp://' + targetAddress + ':' + targetVideoPort +
          '?rtcpport=' + targetVideoPort +
          '&localrtcpport=' + targetVideoPort +
          '&pkt_size=' + packetsize;

        // build required video arguments
        fcmd += ffmpegVideoArgs;
        fcmd += ffmpegVideoStream;

        // build optional audio arguments
        if(this.audio) {
          let ffmpegAudioArgs = ' -map ' + mapaudio +
              ' -acodec ' + acodec +
              ' -profile:a aac_eld' +
              ' -flags +global_header' +
              ' -f null' +
              ' -ar ' + asamplerate + 'k' +
              ' -b:a ' + abitrate + 'k' +
              ' -bufsize ' + abitrate + 'k' +
              ' -ac 1' +
              ' -payload_type 110';

          let ffmpegAudioStream = ' -ssrc ' + audioSsrc +
              ' -f rtp' +
              ' -srtp_out_suite AES_CM_128_HMAC_SHA1_80' +
              ' -srtp_out_params ' + audioKey.toString('base64') +
              ' srtp://' + targetAddress + ':' + targetAudioPort +
              '?rtcpport=' + targetAudioPort +
              '&localrtcpport=' + targetAudioPort +
              '&pkt_size=' + packetsize;

          fcmd += ffmpegAudioArgs;
          fcmd += ffmpegAudioStream;
        }

        if (this.debug) {
          fcmd += ' -loglevel debug';
        }

<<<<<<< HEAD
        let ffmpeg = spawn(this.videoProcessor, ffmpegCommand.split(' '), {env: process.env});
        this.log("Start streaming video from " + this.name + " with " + resolution + "@" + fps + "fps (" + vbitrate + "kBit)");
=======
        // start the process
        let ffmpeg = spawn(this.videoProcessor, fcmd.split(' '), {env: process.env});
        this.log("Start streaming video from " + this.name + " with " + width + "x" + height + "@" + vbitrate + "kBit");
>>>>>>> 2bbcaf5c
        if(this.debug){
          console.log("ffmpeg " + fcmd);
        }

        // Always setup hook on stderr.
        // Without this streaming stops within one to two minutes.
        ffmpeg.stderr.on('data', function(data) {
          // Do not log to the console if debugging is turned off
          if(this.debug){
            console.log(data.toString());
          }
        }.bind(this));
        let self = this;
        ffmpeg.on('error', function(error){
            self.log("An error occurs while making stream request");
            self.debug ? self.log(error) : null;
        });
        ffmpeg.on('close', (code) => {
          if(code == null || code == 0 || code == 255){
            self.log("Stopped streaming");
          } else {
            self.log("ERROR: FFmpeg exited with code " + code);
            for(var i=0; i < self.streamControllers.length; i++){
              var controller = self.streamControllers[i];
              if(controller.sessionIdentifier === sessionID){
                controller.forceStop();
              }
            }
          }
        });
        this.ongoingSessions[sessionIdentifier] = ffmpeg;
      }

      delete this.pendingSessions[sessionIdentifier];
    } else if (requestType == "stop") {
      var ffmpegProcess = this.ongoingSessions[sessionIdentifier];
      if (ffmpegProcess) {
        ffmpegProcess.kill('SIGTERM');
      }
      delete this.ongoingSessions[sessionIdentifier];
    }
  }
}

FFMPEG.prototype.createCameraControlService = function() {
  var controlService = new Service.CameraControl();

  this.services.push(controlService);

  if(this.audio){
    var microphoneService = new Service.Microphone();
    this.services.push(microphoneService);
  }
}

// Private

FFMPEG.prototype._createStreamControllers = function(maxStreams, options) {
  let self = this;

  for (var i = 0; i < maxStreams; i++) {
    var streamController = new StreamController(i, options, self);

    self.services.push(streamController.service);
    self.streamControllers.push(streamController);
  }
}<|MERGE_RESOLUTION|>--- conflicted
+++ resolved
@@ -173,13 +173,8 @@
       break;
   }
   var imageSource = this.ffmpegImageSource !== undefined ? this.ffmpegImageSource : this.ffmpegSource;
-<<<<<<< HEAD
   let ffmpeg = spawn(this.videoProcessor, (imageSource + ' -t 1 -vf scale=' + resolution + ' -f image2 -').split(' '), {env: process.env});
-  var imageBuffer = Buffer(0);
-=======
-  let ffmpeg = spawn(this.videoProcessor, (imageSource + ' -t 1 -s '+ resolution + ' -f image2 -').split(' '), {env: process.env});
   var imageBuffer = Buffer.alloc(0);
->>>>>>> 2bbcaf5c
   this.log("Snapshot from " + this.name + " at " + resolution);
   if(this.debug) console.log('ffmpeg '+imageSource + ' -t 1 -vf scale='+ resolution + ' -f image2 -');
   ffmpeg.stdout.on('data', function(data) {
@@ -348,7 +343,7 @@
         let audioSsrc = sessionInfo["audio_ssrc"];
         let vf = [];
 
-        let videoFilter = ((this.videoFilter === '') ? ('scale=' + width + ':' + height + '') : (this.videoFilter)); // empty string indicates default
+        let videoFilter = ((this.videoFilter === '') ? ('scale=' + resolution) : (this.videoFilter)); // empty string indicates default
         // In the case of null, skip entirely
         if (videoFilter !== null && videoFilter !== 'none') {
           vf.push(videoFilter)
@@ -368,11 +363,7 @@
           ' -r ' + fps +
           ' -f rawvideo' +
           ' ' + additionalCommandline +
-<<<<<<< HEAD
-          ' -vf scale=' + resolution +
-=======
           ((vf.length > 0) ? (' -vf ' + vf.join(',')) : ('')) +
->>>>>>> 2bbcaf5c
           ' -b:v ' + vbitrate + 'k' +
           ' -bufsize ' + vbitrate+ 'k' +
           ' -maxrate '+ vbitrate + 'k' +
@@ -421,14 +412,9 @@
           fcmd += ' -loglevel debug';
         }
 
-<<<<<<< HEAD
-        let ffmpeg = spawn(this.videoProcessor, ffmpegCommand.split(' '), {env: process.env});
-        this.log("Start streaming video from " + this.name + " with " + resolution + "@" + fps + "fps (" + vbitrate + "kBit)");
-=======
         // start the process
         let ffmpeg = spawn(this.videoProcessor, fcmd.split(' '), {env: process.env});
-        this.log("Start streaming video from " + this.name + " with " + width + "x" + height + "@" + vbitrate + "kBit");
->>>>>>> 2bbcaf5c
+        this.log("Start streaming video from " + this.name + " with " + resolution + "@" + fps + "fps (" + vbitrate + "kBit)");
         if(this.debug){
           console.log("ffmpeg " + fcmd);
         }
